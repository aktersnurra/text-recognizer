"""Network modules."""
from .cnn_transformer import CNNTransformer
from .crnn import ConvolutionalRecurrentNetwork
from .ctc import greedy_decoder
from .densenet import DenseNet
from .lenet import LeNet
from .metrics import accuracy, accuracy_ignore_pad, cer, wer
from .mlp import MLP
from .residual_network import ResidualNetwork, ResidualNetworkEncoder
from .transformer import Transformer
from .util import sliding_window
from .wide_resnet import WideResidualNetwork

__all__ = [
    "accuracy",
    "accuracy_ignore_pad",
    "cer",
    "CNNTransformer",
    "ConvolutionalRecurrentNetwork",
    "DenseNet",
    "greedy_decoder",
    "MLP",
    "LeNet",
    "ResidualNetwork",
    "ResidualNetworkEncoder",
    "sliding_window",
    "Transformer",
<<<<<<< HEAD
    "SparseMLP",
    "wer",
=======
>>>>>>> 73ae250d
    "WideResidualNetwork",
]<|MERGE_RESOLUTION|>--- conflicted
+++ resolved
@@ -25,10 +25,6 @@
     "ResidualNetworkEncoder",
     "sliding_window",
     "Transformer",
-<<<<<<< HEAD
-    "SparseMLP",
     "wer",
-=======
->>>>>>> 73ae250d
     "WideResidualNetwork",
 ]